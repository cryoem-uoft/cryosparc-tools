--- conflicted
+++ resolved
@@ -1,16 +1,10 @@
 from . cimport dataset
-<<<<<<< HEAD
 from . cimport lz4
-from libc.stdint cimport uint64_t
+from libc.stdint cimport uint8_t, uint32_t, uint64_t
 from cpython.ref cimport PyObject, Py_XINCREF, Py_XDECREF
 from cpython.mem cimport PyMem_Realloc, PyMem_Free
 
 cdef int LZ4_ACCELERATION = 1000
-=======
-from libc.stdint cimport uint8_t, uint32_t
-from cython.view cimport array
-from cpython.ref cimport PyObject
->>>>>>> b94c4f59
 
 
 # Mirror of equivalent C-datatype enumeration
