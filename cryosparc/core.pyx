--- conflicted
+++ resolved
@@ -1,16 +1,10 @@
 from . cimport dataset
-<<<<<<< HEAD
 from . cimport lz4
 from libc.stdint cimport uint8_t, uint32_t, uint64_t
 from cpython.ref cimport PyObject, Py_XINCREF, Py_XDECREF
 from cpython.mem cimport PyMem_Realloc, PyMem_Free
 
 cdef int LZ4_ACCELERATION = 1000
-=======
-from libc.stdint cimport uint8_t, uint32_t
-from cython.view cimport array
-from cpython.ref cimport PyObject, Py_XINCREF, Py_XDECREF
->>>>>>> 238c532d
 
 
 # Mirror of equivalent C-datatype enumeration
@@ -52,53 +46,9 @@
             raise MemoryError()
 
     def __dealloc__(self):
-<<<<<<< HEAD
-        cdef int nrow
-        cdef int coltype
-        cdef char *colkey
-        cdef PyObject **mem
-        cdef size_t size
-        cdef size_t itemsize
-        if not self._handle:
-            return
-
-        self._decrefs()
-        dataset.dset_del(self._handle)
-
-    def _increfs(self):
-        # Increment reference counts for all Python object fields.
-        # Call this after making a copy of this dataset.
-        nrow = dataset.dset_nrow(self._handle)
-        for i in xrange(dataset.dset_ncol(self._handle)):
-            with nogil:
-                colkey = dataset.dset_key(self._handle, i)
-                coltype = dataset.dset_type(self._handle, colkey)
-                if coltype != DsetType.T_OBJ:
-                    continue
-                mem = <PyObject **> (dataset.dset_get(self._handle, colkey))
-
-            for j in xrange(nrow):
-                Py_XINCREF(mem[j])
-
-    def _decrefs(self):
-        # Decrement reference counts for all Python object fields.
-        # Call this after destroying this dataset.
-        nrow = dataset.dset_nrow(self._handle)
-        for i in xrange(dataset.dset_ncol(self._handle)):
-            with nogil:
-                colkey = dataset.dset_key(self._handle, i)
-                coltype = dataset.dset_type(self._handle, colkey)
-                if coltype != DsetType.T_OBJ:
-                    continue
-                mem = <PyObject **> (dataset.dset_get(self._handle, colkey))
-
-            for j in xrange(nrow):
-                Py_XDECREF(mem[j])
-=======
         if self._handle:
             self._decrefs()
             dataset.dset_del(self._handle)
->>>>>>> 238c532d
 
     def _increfs(self):
         # Increment reference counts for all Python object fields.
@@ -210,11 +160,7 @@
             pybytes = pystr.encode()
             Py_XDECREF(pycol[i])  # so string is deallocated
             pycol[i] = NULL  # so that strfree not attempted
-<<<<<<< HEAD
             dataset.dset_setstr(self._handle, colkey, i, pybytes, len(pybytes))
-=======
-            dataset.dset_setstr(self._handle, colkey, i, pybytes)
->>>>>>> 238c532d
 
         return True
 
@@ -244,14 +190,7 @@
             pystrcol[i] = <PyObject *> pystr
             Py_XINCREF(<PyObject *> pystr)
 
-<<<<<<< HEAD
-        if not dataset.dset_changecol(self._handle, colkey, T_OBJ):
-            return False
-
-        return True
-=======
         return bool(dataset.dset_changecol(self._handle, colkey, T_OBJ))
->>>>>>> 238c532d
 
     def stralloc(self, str val):
         cdef uint64_t idx
