"""
Classes and utilities for loading, saving and working with .cs Dataset files.
A pure-C interface to dataset handles is also available.

A `Dataset` is `everything`: particles, volumes, micrographs, etc.

A `Result` is a dataset + field names + other info.

Datasets are lightweight: multiple can be used at any time, like one per
micrograph in picking

The only required field is ``uid``. This field is automatically added to every
new dataset.

Datasets are created in on the following ways:
- allocated empty with a specific size and field definitions
- from a previous dataset source that already has uids (file, record array)
- by appending datasets to each other or joining on ``uid``

Dataset supports:
- adding new rows (via appending)
- adding new fields
- joining fields from another dataset on UID

"""

<<<<<<< HEAD
from functools import reduce
=======
from functools import lru_cache, reduce
>>>>>>> 6c88a93b
from pathlib import PurePath
from typing import (
    IO,
    TYPE_CHECKING,
    Any,
    Callable,
    Collection,
    Dict,
    Generator,
    Generic,
    List,
    Mapping,
    MutableMapping,
    Optional,
    Set,
    Tuple,
    Type,
    Union,
    overload,
)

import numpy as n
import numpy.core.records
from typing_extensions import Literal, SupportsIndex

from .column import Column
from .core import Data, DsetType, Stream
from .dtype import (
    NEVER_COMPRESS_FIELDS,
    TYPE_TO_DSET_MAP,
    DatasetHeader,
    Field,
    arraydtype,
    decode_dataset_header,
    encode_dataset_header,
    fielddtype,
    get_data_field,
    get_data_field_dtype,
    makefield,
    safe_makefield,
)
from .errors import DatasetLoadError
from .row import R, Row, Spool
from .stream import AsyncBinaryIO, Streamable
from .util import bopen, default_rng, hashcache, random_integers, u32bytesle, u32intle

if TYPE_CHECKING:
    from numpy.typing import ArrayLike, DTypeLike, NDArray

    from .core import MemoryView


# Save format options
NUMPY_FORMAT = 1
"""
Numpy-array .cs file format. Same as ``DEFAULT_FORMAT``.
"""

CSDAT_FORMAT = 2
"""
Compressed stream .cs file format. Same as ``NEWEST_FORMAT``.
"""

DEFAULT_FORMAT = NUMPY_FORMAT
"""
Default save .cs file format. Same as ``NUMPY_FORMAT``.
"""

NEWEST_FORMAT = CSDAT_FORMAT
"""
Newest save .cs file format. Same as ``CSDAT_FORMAT``.
"""

FORMAT_MAGIC_PREFIXES = {
    NUMPY_FORMAT: b"\x93NUMPY",  # .npy file format
    CSDAT_FORMAT: b"\x95CSDAT",  # .csl compressed stream format
}
MAGIC_PREFIX_FORMATS = {v: k for k, v in FORMAT_MAGIC_PREFIXES.items()}  # inverse dict


class Dataset(Streamable, MutableMapping[str, Column], Generic[R]):
    """
    Accessor class for working with CryoSPARC .cs files.

    A dataset may be initialized with ``Dataset(data)`` where ``data`` is
    one of the following:

    * A size of items to allocate (e.g., 42)
    * A mapping from column names to their contents (dict or tuple list)
    * A numpy record array

    Args:
        allocate (int | Dataset | NDArray | Mapping[str, ArrayLike], optional):
            Allocation data, as described above. Defaults to 0.
        row_class (Type[Row], optional): Class to use for row instances
            produced by this dataset. Defaults to Row.

    Examples:

        Initialize a dataset

        >>> dset = Dataset([
        ...     ("uid", [1, 2, 3]),
        ...     ("dat1", ["Hello", "World", "!"]),
        ...     ("dat2", [3.14, 2.71, 1.61])
        ... ])
        >>> dset.descr()
        [('uid', '<u8'), ('dat1', '|O'), ('dat2', '<f8')]

        Load a dataset from disk

        >>> from cryosparc.dataset import Dataset
        >>> dset = Dataset.load('/path/to/particles.cs')
        >>> for particle in dset.rows():
        ...     print(
        ...         f"Particle located in file {particle['blob/path']} "
        ...         f"at index {particle['blob/idx']}")

    """

    __slots__ = ("_row_class", "_rows", "_data")

    _row_class: Type[R]
    _rows: Optional[Spool[R]]
    _data: Data

    @classmethod
    def allocate(cls, size: int = 0, fields: List[Field] = []):
        """
        Allocate a dataset with the given number of rows and specified fields.

        Args:
            size (int, optional): Number of rows to allocate. Defaults to 0.
            fields (list[Field], optional): Initial fields, excluding ``uid``.
                Defaults to [].

        Returns:
            Dataset: Empty dataset
        """
        dset = cls(size)
        dset.add_fields(fields)
        return dset

    def extend(self, *others: "Dataset", repeat_allowed=False):
        """
        Add the given dataset(s) to the end of the current dataset. Other
        datasets must have at least the same fields of the current dataset.

        Args:
            repeat_allowed (bool, optional): If True, does not fail when there
                are duplicate UIDs. Defaults to False.

        Returns:
            Dataset: current dataset with others appended

        Examples:

            >>> len(d1), len(d2), len(d3)
            (42, 3, 5)
            >>> d1.extend(d2, d3)
            Dataset(...)
            >>> len(d1)
            50
        """
        datasets = tuple(d for d in others if len(d) > 0)  # skip empty datasets
        if not datasets:
            return self

        if not repeat_allowed:
            all_uids = n.concatenate([dset["uid"] for dset in datasets])
            assert len(all_uids) == len(n.unique(all_uids)), "Cannot append datasets that contain the same UIDs."

        required_fields = self.descr()
        common_fields = self.common_fields(self, *others)
        assert set(common_fields) == set(required_fields), (
            "Cannot extend, some datasets are missing required target fields. "
            f"Required fields: {required_fields}. "
            f"Missing fields: {set(required_fields).difference(common_fields)}"
        )

        extra_size = sum(len(d) for d in datasets)
        startidx = len(self)
        self._data.addrows(extra_size)
        for dset in datasets:
            num = len(dset)
            for key, *_ in required_fields:
                self[key][startidx : startidx + num] = dset[key]
            startidx += num

        return self

    def append(self, *others: "Dataset", assert_same_fields=False, repeat_allowed=False):
        """
        Concatenate many datasets together into one new one.

        May be called either as an instance method or an initializer to create a
        new dataset from one or more datasets.

        To initialize from zero or more datasets, use ``Dataset.append_many``.

        Args:
            assert_same_fields (bool, optional): If not set or False, appends
                only common dataset fields. If True, fails when input don't have
                all fields in common. Defaults to False.
            repeat_allowed (bool, optional): If True, does not fail when there
                are duplicate UIDs. Defaults to False.

        Returns:
            Dataset: appended dataset

        Examples:

            As an instance method

            >>> dset = d1.append(d2, d3)

            As a class method

            >>> dset = Dataset.append(d1, d2, d3)

        """
        if not others:
            return self
        return type(self).append_many(
            self, *others, assert_same_fields=assert_same_fields, repeat_allowed=repeat_allowed
        )

    @classmethod
    def append_many(
        cls,
        *datasets: "Dataset",
        assert_same_fields=False,
        repeat_allowed=False,
    ):
        """
        Similar to ``Dataset.append``. If no datasets are provided, returns an
        empty Dataset with just the ``uid`` field.

        Args:
            assert_same_fields (bool, optional): Same as for ``append`` method.
                Defaults to False.
            repeat_allowed (bool, optional): Same as for ``append`` method.
                Defaults to False.

        Returns:
            Dataset: Appended dataset
        """
        if not datasets:
            return cls()

        first_dset = datasets[0]
        datasets = tuple(d for d in datasets if len(d) > 0)  # skip empty datasets
        if not datasets:
            return cls(first_dset)  # keep the same fields as the first

        if not repeat_allowed:
            all_uids = n.concatenate([dset["uid"] for dset in datasets])
            assert len(all_uids) == len(n.unique(all_uids)), "Cannot append datasets that contain the same UIDs."

        if len(datasets) == 1:
            return cls(datasets[0])

        size = sum(len(d) for d in datasets)
        keep_fields = cls.common_fields(*datasets, assert_same_fields=assert_same_fields)
        result = cls.allocate(size, keep_fields)
        startidx = 0
        for dset in datasets:
            num = len(dset)
            for key, *_ in keep_fields:
                result[key][startidx : startidx + num] = dset[key]
            startidx += num

        return result

    def union(self, *others: "Dataset", assert_same_fields=False, assume_unique=False):
        """
        Take the row union of all the given datasets, based on their uid fields.

        May be called either as an instance method or an initializer to create a
        new dataset from one or more datasets:

        To initialize from zero or more datasets, use ``Dataset.union_many``.

        Args:
            assert_same_fields (bool, optional): Set to True to enforce that
                datasets have identical fields. Otherwise, result only includes
                fields common to all datasets. Defaults to False.
            assume_unique (bool, optional): Set to True to assume that each
                input dataset's UIDs are unique (though there may be common UIDs
                between datasets). Defaults to False.

        Returns:
            Dataset: Combined dataset

        Examples:

            As instance method

            >>> dset = d1.union(d2, d3)

            As class method

            >>> dset = Dataset.union(d1, d2, d3)

        """
        if not others:
            return self
        return type(self).union_many(self, *others, assert_same_fields=assert_same_fields, assume_unique=assume_unique)

    @classmethod
    def union_many(
        cls,
        *datasets: "Dataset",
        assert_same_fields=False,
        assume_unique=False,
    ):
        """
        Similar to ``Dataset.union``. If no datasets are provided, returns an
        empty Dataset with just the ``uid`` field.

        Args:
            assert_same_fields (bool, optional): Same as for ``union``.
                Defaults to False.
            assume_unique (bool, optional): Same as for ``union``.
                Defaults to False.

        Returns:
            Dataset: combined dataset, or empty dataset if none are provided.
        """
        if not datasets:
            return cls()

        first_dset = datasets[0]
        datasets = tuple(d for d in datasets if len(d) > 0)  # skip empty datasets
        if not datasets:
            return cls(first_dset)  # keep the same fields as the first

        keep_fields = cls.common_fields(*datasets, assert_same_fields=assert_same_fields)
        keep_masks = []
        keep_uids = n.array([], dtype=n.uint64)
        for dset in datasets:
            uid = dset["uid"]
            mask = n.isin(uid, keep_uids, assume_unique=assume_unique, invert=True)
            if assume_unique:
                unique_uids = uid[mask]
            else:
                unique_uids, first_idxs = n.unique(uid, return_index=True)
                unique_mask = n.zeros(len(dset), dtype=bool)
                unique_mask[first_idxs] = True
                mask &= unique_mask

            keep_masks.append(mask)
            keep_uids = n.concatenate((keep_uids, unique_uids))

        size = sum(mask.sum() for mask in keep_masks)
        result = cls.allocate(size, keep_fields)
        startidx = 0
        for mask, dset in zip(keep_masks, datasets):
            num = mask.sum()
            for key, *_ in keep_fields:
                result[key][startidx : startidx + num] = dset[key][mask]
            startidx += num
        return result

    def interlace(self, *datasets: "Dataset", assert_same_fields=False):
        """
        Combine the current dataset with one or more datasets of the same length
        by alternating rows from each dataset.

        Args:
            assert_same_fields (bool, optional): If True, fails if not all given
                datasets have the same fields. Otherwise result only includes
                common fields. Defaults to False.

        Returns:
            Dataset: combined dataset
        """
        if not datasets:
            return self

        assert all(len(dset) == len(self) for dset in datasets), "All datasets must be the same length to interlace."
        datasets = (self,) + datasets
        keep_fields = self.common_fields(*datasets, assert_same_fields=assert_same_fields)
        all_uids = n.concatenate([dset["uid"] for dset in datasets])
        assert len(all_uids) == len(n.unique(all_uids)), "Cannot interlace datasets that contain the same UIDs."

        step = len(datasets)
        stride = len(self)
        startidx = 0
        result = type(self).allocate(len(all_uids), keep_fields)
        for dset in datasets:
            for key, *_ in keep_fields:
                result[key][startidx : startidx + (stride * step) : step] = dset[key]
            startidx += 1

        return result

    def innerjoin(self, *others: "Dataset", assert_no_drop=False):
        """
        Create a new dataset with fields from all provided datasets and only
        including rows common to all provided datasets (based on UID)

        May be called either as an instance method or an initializer to create a
        new dataset from one or more datasets.

        To initialize from zero or more datasets, use
        ``Dataset.innerjoin_many``.

        Args:
            assert_no_drop (bool, optional): Set to True to ensure the provided
                datasets include at least all UIDs from the first dataset.
                Defaults to False.

        Returns:
            Dataset: combined dataset.

        Examples:

            As instance method

            >>> dset = d1.innerjoin(d2, d3)

            As class method

            >>> dset = Dataset.innerjoin(d1, d2, d3)

        """
        if not others:
            return self
        result = type(self).innerjoin_many(self, *others)
        if assert_no_drop:
            assert len(result) == len(self), "Cannot innerjoin datasets that do not have all elements in common."
        return result

    @classmethod
    def innerjoin_many(cls, *datasets: "Dataset"):
        """
        Similar to ``Dataset.innerjoin``. If no datasets are provided, returns an
        empty Dataset with just the ``uid`` field.

        Returns:
            Dataset: combined dataset
        """
        if not datasets:
            return cls()

        if len(datasets) == 1:
            dset = datasets[0]
            return cls(dset)  # Only one to join, noop

        # Gather common fields (reverse because because latest datasets' fields
        # take priority)
        all_fields: List[Field] = []
        fields_by_dataset: List[List[Field]] = []
        for dset in reversed(datasets):
            group: List[Field] = []
            for field in reversed(dset.descr(exclude_uid=True)):
                if field not in all_fields:
                    group.append(field)
            all_fields += group
            group.reverse()  # but back into seen order
            fields_by_dataset.append(group)

        # Undo reverse
        all_fields.reverse()
        fields_by_dataset.reverse()

        assert len({f[0] for f in all_fields}) == len(
            all_fields
        ), "Cannot innerjoin datasets with fields of the same name but different types"

        # Set up smaller indexed datasets with just a "uid" and "idx#" columns
        # to perform the innerjoin. e.g., [Dataset({'uid': [x,y,z], 'idx0':
        # [0,1,2]}), …]. This is faster than doing the innerjoin for all columns
        # and safer because we don't have to worry about not updating Python
        # string reference counts in the resulting dataset.
        indexed_dsets = [Dataset({"uid": d["uid"], f"idx{i}": n.arange(len(d))}) for i, d in enumerate(datasets)]
        indexed_dset = reduce(lambda dr, ds: cls(dr._data.innerjoin("uid", ds._data)), indexed_dsets)
        result = cls({"uid": indexed_dset["uid"]})
        result.add_fields(all_fields)
        for i, d, fields in zip(range(len(datasets)), datasets, fields_by_dataset):
            idxs = indexed_dset[f"idx{i}"]
            for f, *_ in fields:
                result[f] = d[f][idxs]

        return result

    @classmethod
    def common_fields(cls, *datasets: "Dataset", assert_same_fields=False) -> List[Field]:
        """
        Get a list of fields common to all given datasets.

        Args:
            assert_same_fields (bool, optional): If True, fails if datasets
                don't all share the same fields. Defaults to False.

        Returns:
            list[Field]: List of dataset fields and their data types.
        """
        if not datasets:
            return []
        fields: Set[Field] = set.intersection(*(set(dset.descr()) for dset in datasets))
        if assert_same_fields:
            for dset in datasets:
                assert len(dset.descr()) == len(fields), (
                    "One or more datasets in this operation do not have the same fields. "
                    f"Common fields: {fields}. "
                    f"Excess fields: {set(dset.descr()).difference(fields)}"
                )
        return [f for f in datasets[0].descr() if f in fields]

    @classmethod
    def load(cls, file: Union[str, PurePath, IO[bytes]], cstrs: bool = False):
        """
        Read a dataset from path or file handle.

        If given a file handle pointing to data in the usual numpy array format
        (i.e., created by ``numpy.save()``), then the handle must be seekable.
        This restriction does not apply when loading the newer ``CSDAT_FORMAT``.

        Args:
            file (str | Path | IO): Readable file path or handle. Must be
                seekable if loading a dataset saved in the default
                ``NUMPY_FORMAT``
            cstrs (bool): If True, load internal string columns as C strings
                instead of Python strings. Defaults to False.

        Raises:
            DatasetLoadError: If cannot load dataset file.

        Returns:
            Dataset: loaded dataset.
        """
        prefix = None
        try:
            with bopen(file, "rb") as f:
                prefix = f.read(6)
                if prefix == FORMAT_MAGIC_PREFIXES[NUMPY_FORMAT]:
                    f.seek(0)
                    indata = n.load(f, allow_pickle=False)
                    dset = cls(indata)
                    if cstrs:
                        dset.to_cstrs()
                    return dset
                elif prefix != FORMAT_MAGIC_PREFIXES[CSDAT_FORMAT]:
                    raise TypeError(f"Could not determine dataset format (prefix is {prefix})")

                headersize = u32intle(f.read(4))
                header = decode_dataset_header(f.read(headersize))

                # Calling addrows separately to minimizes column-based
                # allocations, improves performance by ~20%
                dset = cls.allocate(0, header["dtype"])
                data = dset._data
                data.addrows(header["length"])
                loader = Stream(data)
                for field in header["dtype"]:
                    colsize = u32intle(f.read(4))
                    buffer = f.read(colsize)
                    if field[0] in header["compressed_fields"]:
                        loader.decompress_col(field[0], buffer)
                    else:
                        data.getbuf(field[0])[:] = buffer

                # Read in the string heap (rest of stream)
                # NOTE: There will be a bug here for long column keys that are
                # added when there's already an allocated string in a T_STR
                # column in the saved dataset (should be rare).
                heap = f.read()
                data.setstrheap(heap)

                # Convert C strings to Python strings
                loader.cast_objs_to_strs()  # dtype may be T_OBJ but actually all are T_STR
                if not cstrs:
                    dset.to_pystrs()
                return dset

        except Exception as err:
            raise DatasetLoadError(f"Could not load dataset from file {file}") from err

    @classmethod
    def load_cached(cls, file: Union[str, PurePath, IO[bytes]], cstrs: bool = False):
        """Replicate Dataset.from_file but with cacheing.
        This can significantly speed up end-of-job validation with a large number of outputs (e.g., 3D Classification)
        """
        return cls._load_cached(file, cstrs).copy()

    @classmethod
    @lru_cache(maxsize=None)
    def _load_cached(cls, file: Union[str, PurePath, IO[bytes]], cstrs: bool = False):
        return cls.load(file, cstrs)

    @classmethod
    async def from_async_stream(cls, stream: AsyncBinaryIO):
        headersize = u32intle(await stream.read(4))
        header = decode_dataset_header(await stream.read(headersize))

        # Calling addrows separately to minimizes column-based allocations
        dset = cls.allocate(0, header["dtype"])
        data = dset._data
        data.addrows(header["length"])
        loader = Stream(data)
        for field in header["dtype"]:
            colsize = u32intle(await stream.read(4))
            buffer = await stream.read(colsize)
            if field[0] in header["compressed_fields"]:
                loader.decompress_col(field[0], buffer)
            else:
                data.getbuf(field[0])[:] = buffer

        heap = stream.read()
        data.setstrheap(heap)

        # Convert C strings to Python strings
        loader.cast_objs_to_strs()  # dtype may be T_OBJ but actually all are T_STR
        dset.to_pystrs()
        return dset

    def save(self, file: Union[str, PurePath, IO[bytes]], format: int = DEFAULT_FORMAT):
        """
        Save a dataset to the given path or I/O buffer.

        By default, saves as a numpy record array in the .npy format. Specify
        ``format=CSDAT_FORMAT`` to save in the latest .cs file format which is
        faster and results in a smaller file size but is not numpy-compatible.

        Args:
            file (str | Path | IO): Writeable file path or handle
            format (int, optional): Must be of the constants ``DEFAULT_FORMAT``,
                ``NUMPY_FORMAT`` (same as ``DEFAULT_FORMAT``), or
                ``CSDAT_FORMAT``. Defaults to ``DEFAULT_FORMAT``.

        Raises:
            TypeError: If invalid format specified
        """
        if format == NUMPY_FORMAT:
            outdata = self.to_records(fixed=True)
            with bopen(file, "wb") as f:
                n.save(f, outdata, allow_pickle=False)
        elif format == CSDAT_FORMAT:
            with bopen(file, "wb") as f:
                for chunk in self.stream(compression="lz4"):
                    f.write(chunk)
        else:
            raise TypeError(f"Invalid dataset save format for {file}: {format}")

    def stream(self, compression: Literal["lz4", None] = None) -> Generator[bytes, None, None]:
        """
        Generate a binary representation for this dataset. Results may be
        written to a file or buffer to be sent over the network.

        Buffer will have the same format as Dataset files saved with
        ``format=CSDAT_FORMAT``. Call ``Dataset.load`` on the resulting
        file/buffer to retrieve the original data.

        Yields:
            bytes: Dataset file chunks
        """
        data = self._data
        stream = Stream(data)

        yield FORMAT_MAGIC_PREFIXES[CSDAT_FORMAT]

        compressed_fields = [f for f in self if compression and f not in NEVER_COMPRESS_FIELDS]
        header = encode_dataset_header(
            DatasetHeader(
                length=len(self), dtype=self.descr(), compression=compression, compressed_fields=compressed_fields
            )
        )
        yield u32bytesle(len(header))
        yield header

        for f in self:
            fielddata: "MemoryView"
            if f in compressed_fields:
                # obj columns added to strheap and loaded as indexes
                fielddata = stream.compress_col(f)
            else:
                fielddata = stream.stralloc_col(f) or data.getbuf(f)
            yield u32bytesle(len(fielddata))
            yield bytes(fielddata.memview)

        yield bytes(data.dumpstrheap().memview)

    def __init__(
        self,
        allocate: Union[
            int,
            "Dataset[Any]",
            "NDArray",
            Data,
            Mapping[str, "ArrayLike"],
            List[Tuple[str, "ArrayLike"]],
            Literal[None],
        ] = 0,
        row_class: Type[R] = Row,
    ):
        # Always initialize with at least a UID field
        super().__init__()
        self._row_class = row_class
        self._rows = None

        if isinstance(allocate, Dataset):
            # Copy constructor, create copy of underlying data
            self._data = Data(allocate._data)
            return

        if isinstance(allocate, Data):
            # Initialize from existing data
            self._data = allocate
            return

        self._data = Data()
        populate: List[Tuple[Field, n.ndarray]] = []
        if allocate is None:  # Same as zero
            populate = [(("uid", "<u8"), n.ndarray(0, dtype=n.uint64))]
        elif isinstance(allocate, (int, n.integer)):
            populate = [(("uid", "<u8"), generate_uids(allocate or 0))]
        elif isinstance(allocate, n.ndarray):  # record array
            for field in allocate.dtype.descr:
                assert field[0], f"Cannot initialize with record array of dtype {allocate.dtype}"
                field = ("uid", "u8") if field[0] == "uid" else field
                populate.append((field, allocate[field[0]]))
        elif isinstance(allocate, Mapping):
            for f, v in allocate.items():
                a = n.array(v, copy=False)
                populate.append((safe_makefield(f, arraydtype(a)), a))
        else:
            for f, v in allocate:
                a = n.array(v, copy=False)
                populate.append((safe_makefield(f, arraydtype(a)), a))

        # Check that all entries are the same length
        nrows = 0
        if populate:
            nrows = len(populate[0][1])
            assert all(
                len(entry[1]) == nrows for entry in populate
            ), "Target populate data does not all have the same length"

        # Add UID field at the beginning, if required
        if not any(entry[0][0] == "uid" for entry in populate):
            populate.insert(0, (("uid", "<u8"), generate_uids(nrows)))

        self.add_fields([entry[0] for entry in populate])
        if nrows > 0:
            self._data.addrows(nrows)
            for field, data in populate:
                self[field[0]] = data

    def __len__(self):
        """
        Returns:
            int: number of rows in this dataset
        """
        return self._data.nrow()

    def __iter__(self):
        """
        Iterate over the fields in this dataset
        """
        for i in range(self._data.ncol()):
            key: str = self._data.key(i)
            yield key

    @overload
    def __getitem__(self, key: SupportsIndex) -> R: ...
    @overload
    def __getitem__(self, key: slice) -> List[R]: ...
    @overload
    def __getitem__(self, key: str) -> Column: ...
    def __getitem__(self, key: Union[SupportsIndex, slice, str]) -> Union[R, List[R], Column]:
        """
        Get either a specific field in the dataset or a specific row or slice of
        rows.

        Args:
            key (int | slice | str): Field name or index access

        Returns:
            Row | List[Row] | Column: Either single row, slice of rows or numpy
                array subclass representing a column.
        """
        if isinstance(key, str):
            return Column(get_data_field(self._data, key), self._data)
        else:
            return self.rows()[key]

    def __setitem__(self, key: str, val: "ArrayLike"):
        """
        Set the value of a field in this dataset.

        Accepts either
        - a numpy array or array-like type with the same shape as the column of
          the given name
        - single value to broadcast for all cells

        Note: Will fail if field does not already exist. Use ``add_fields()``
        before assigning new fields.

        Args:
            key (str): Field name
            val (ArrayLike): numpy array or value to assign
        """
        assert self._data.has(key), f"Cannot set non-existing dataset key {key}; use add_fields() first"
        if isinstance(val, n.ndarray):
            if val.dtype.char == "S":
                val = n.vectorize(hashcache(bytes.decode), otypes="O")(val)
            elif val.dtype.char == "U":
                val = n.vectorize(hashcache(str), otypes="O")(val)
        self[key][:] = val

    def __delitem__(self, key: str):
        """
        Args:
            key (str): Field to remove from dataset
        """
        self.drop_fields([key])

    def __contains__(self, key: object) -> bool:
        """
        Use the ``in`` operator to check if the given field exists in dataset.

        Args:
            key (str): Field name

        Returns:
            bool: True if exists, False otherwise.
        """
        return self._data.has(key) if isinstance(key, str) else False

    def __eq__(self, other: object):
        """
        Check whether two datasets contain the same data in the same order.

        Args:
            other (Dataset): dataset to compare

        Returns:
            bool: True or False
        """
        return (
            isinstance(other, type(self))
            and type(self) == type(other)
            and len(self) == len(other)
            and self.descr() == other.descr()
            and all(n.array_equal(self[c1], other[c2]) for c1, c2 in zip(self, other))
        )

    def __getstate__(self):
        d = self.__dict__ if hasattr(self, "__dict__") else {}
        return {
            **d,
            "_row_class": self._row_class,
            "_rows": None,
            "_data": {f: n.array(self[f], copy=False) for f in self},
        }

    def __setstate__(self, state):
        row_class = state.pop("_row_class")
        data = state.pop("_data")
        state.pop("_rows")
        self.__init__(data, row_class=row_class)
        if hasattr(self, "__dict__"):
            self.__dict__.update(state)

    def __array__(self):
        return self.to_records()

    def cols(self) -> Dict[str, Column]:
        """
        Get current dataset columns, organized by field.

        Returns:
            dict[str, Column]: Columns
        """
        return dict((k, self[k]) for k in self)

    def rows(self) -> Spool[R]:
        """
        A row-by-row accessor list for items in this dataset.

        Returns:
            Spool: List-like row accessor

        Examples:

            >>> dset = Dataset.load('/path/to/dataset.cs')
            >>> for row in dset.rows()
            ...    print(row.to_dict())
        """
        if self._rows is None:
            cols = self.cols()
            self._rows = Spool([self._row_class(cols, idx) for idx in range(len(self))])
        return self._rows

    def descr(self, exclude_uid=False) -> List[Field]:
        """
        Get numpy-compatible description for dataset fields.

        Args:
            exclude_uid (bool, optional): If True, uid field will not be
                included. Defaults to False.

        Returns:
            list[Field]: Fields
        """
        return [get_data_field(self._data, self._data.key(i)) for i in range(self._data.ncol())]

    def copy(self):
        """
        Create a deep copy of the current dataset.

        Returns:
            Dataset: copy
        """
        return type(self)(allocate=self)

    def fields(self, exclude_uid=False) -> List[str]:
        """
        Get a list of field names available in this dataset.

        Args:
            exclude_uid (bool, optional): If True, uid field will not be
            included. Defaults to False.

        Returns:
            list[str]: List of field names
        """
        keys = [self._data.key(i) for i in range(self._data.ncol())]
        return [k for k in keys if k != "uid"] if exclude_uid else keys

    def prefixes(self) -> List[str]:
        """
        List of field prefixes available in this dataset, assuming fields
        are have format ``{prefix}/{field}``.

        Returns:
            list[str]: List of prefixes

        Examples:

            >>> dset = Dataset({
            ...     'uid': [123, 456, 789],
            ...     'field': [0, 0, 0],
            ...     'foo/one': [1, 2, 3],
            ...     'foo/two': [4, 5, 6],
            ...     'bar/one': ["Hello", "World", "!"]
            ... })
            >>> dset.prefixes()
            ["field", "foo", "bar"]
        """
        return list({f.split("/")[0] for f in self.fields(exclude_uid=True)})

    @overload
    def add_fields(self, fields: List[Field]) -> "Dataset[R]": ...
    @overload
    def add_fields(self, fields: List[str], dtypes: Union[str, List["DTypeLike"]]) -> "Dataset[R]": ...
    def add_fields(
        self,
        fields: Union[List[str], List[Field]],
        dtypes: Union[str, List["DTypeLike"], Literal[None]] = None,
    ) -> "Dataset[R]":
        """
        Adds the given fields to the dataset. If a field with the same name
        already exists, that field will not be added (even if types don't
        match). Fields are initialized with zeros (or "" for object fields).

        Args:
            fields (list[str] | list[Field]): Field names or description to add.
                If a list of names is specified, the second ``dtypes`` argument
                must also be specified.
            dtypes (str | list[DTypeLike], optional): String with
                comma-separated data type names or list of data types. Must be
                specified if the ``fields`` argument is a list of strings,
                Defaults to None.

        Returns:
            Dataset: self with added fields

        Examples:

            >>> dset = Dataset(3)
            >>> dset.add_fields(
            ...     ['foo', 'bar'],
            ...     ['u8', ('f4', (2,))]
            ... )
            Dataset([
                ('uid', [14727850622008419978 309606388100339041 15935837513913527085]),
                ('foo', [0 0 0]),
                ('bar', [[0. 0.] [0. 0.] [0. 0.]]),
            ])
            >>> dset.add_fields([('baz', "O")])
            Dataset([
                ('uid', [14727850622008419978 309606388100339041 15935837513913527085]),
                ('foo', [0 0 0]),
                ('bar', [[0. 0.] [0. 0.] [0. 0.]]),
                ('baz', ["" "" ""]),
            ])
        """
        if len(fields) == 0:
            return self  # noop

        desc: List[Field] = []
        if dtypes:
            dt = dtypes.split(",") if isinstance(dtypes, str) else dtypes
            assert len(fields) == len(dt), "Incorrect dtype spec"
            desc = [safe_makefield(str(f), dt) for f, dt in zip(fields, dt)]
        else:
            desc = fields  # type: ignore

        for field in desc:
            if self._data.has(field[0]):
                continue  # already added
            name = field[0]
            dt = n.dtype(fielddtype(field))
            if dt.shape:
                assert dt.base.type in TYPE_TO_DSET_MAP, f"Unsupported column data type {dt.base}"
                self._data.addcol_array(name, TYPE_TO_DSET_MAP[dt.base.type], dt.shape)
            elif dt.char in {"O", "S", "U"}:  # all python string object types
                self._data.addcol_scalar(name, DsetType.T_OBJ)
                self[name] = ""  # Reset object field to empty string
            else:
                assert dt.type in TYPE_TO_DSET_MAP, f"Unsupported column data type {dt}"
                self._data.addcol_scalar(name, TYPE_TO_DSET_MAP[dt.type])

        return self._reset()

    def filter_fields(self, names: Union[Collection[str], Callable[[str], bool]], copy: bool = False):
        """
        Keep only the given fields from the dataset. Provide a list of fields or
        function that returns ``True`` if a given field name should be kept.

        Args:
            names (list[str] | (str) -> bool): Collection of fields to keep or
                function that takes a field name and returns True if that field
                should be kept
            copy (bool, optional): It True, return a copy of the dataset rather
                than mutate. Defaults to False.

        Returns:
            Dataset: current dataset or copy with filtered fields
        """
        test = (lambda n: n in names) if isinstance(names, Collection) else names
        new_fields = [f for f in self.descr() if f[0] == "uid" or test(f[0])]
        if len(new_fields) == len(self.descr()):
            return self

        result = self.allocate(len(self), new_fields)
        for key, *_ in new_fields:
            result[key] = self[key]
        return result if copy else self._reset(result._data)

    def filter_prefixes(self, prefixes: Collection[str], copy: bool = False):
        """
        Similar to ``filter_fields``, except takes list of prefixes.

        Args:
            prefixes (list[str]): Prefixes to keep
            copy (bool, optional): If True, return a copy if the dataset rather
                than mutate. Defaults to False.

        Returns:
            Dataset: current dataset or copy with filtered prefixes

        Examples:

            >>> dset = Dataset([
            ...     ('uid', [123 456 789]),
            ...     ('field', [0 0 0]),
            ...     ('foo/one', [1 2 3]),
            ...     ('foo/two', [4 5 6]),
            ...     ('bar/one', ['Hello' 'World' '!']),
            ... ])
            >>> dset.filter_prefixes(['foo'])
            Dataset([
                ('uid', [123 456 789]),
                ('foo/one', [1 2 3]),
                ('foo/two', [4 5 6]),
            ])
        """
        return self.filter_fields(lambda n: any(n.startswith(p + "/") for p in prefixes), copy=copy)

    def filter_prefix(self, keep_prefix: str, copy: bool = False):
        """
        Similar to ``filter_prefixes`` but for a single prefix.

        Args:
            keep_prefix (str): Prefix to keep
            copy (bool, optional): If True, return a copy if the dataset rather
                than mutate. Defaults to False.

        Returns:
            Dataset: current dataset or copy with filtered prefix

        """
        return self.filter_prefixes([keep_prefix], copy=copy)

    def drop_fields(self, names: Union[Collection[str], Callable[[str], bool]], copy: bool = False):
        """
        Remove the given field names from the dataset. Provide a list of fields
        or a function that takes a field name and returns True if that field
        should be removed

        Args:
            names (list[str] | (str) -> bool): Collection of fields to remove or
                function that takes a field name and returns True if that field
                should be removed
            copy (bool, optional): If True, return a copy of dataset rather
                than mutate. Defaults to False.

        Returns:
            Dataset: current dataset or copy with fields removed
        """
        test = (lambda n: n not in names) if isinstance(names, Collection) else (lambda n: not names(n))  # type: ignore
        return self.filter_fields(test, copy=copy)

    def rename_fields(self, field_map: Union[Dict[str, str], Callable[[str], str]], copy: bool = False):
        """
        Change the name of dataset fields based on the given mapping.

        Args:
            field_map (dict[str, str] | (str) -> str): Field mapping function or
                dictionary
            copy (bool, optional): If True, return a copy of the dataset rather
                than mutate. Defaults to False.

        Returns:
            Dataset: current dataset or copy with fields renamed
        """
        if isinstance(field_map, dict):
            fm = lambda x: field_map.get(x, x)  # noqa
        else:
            fm = field_map

        result = type(self)([(f if f == "uid" else fm(f), self[f]) for f in self])
        return result if copy else self._reset(result._data)

    def rename_field(self, current_name: str, new_name: str, copy: bool = False):
        """
        Change name of a dataset field based on the given mapping.

        Args:
            current_name (str): Old field name.
            new_name (str): New field name.
            copy (bool, optional): If True, return a copy of the dataset rather
                than mutate. Defaults to False.

        Returns:
            Dataset: current dataset or copy with fields renamed
        """
        return self.rename_fields({current_name: new_name}, copy=copy)

    def rename_prefix(self, old_prefix: str, new_prefix: str, copy: bool = False):
        """
        Similar to rename_fields, except changes the prefix of all fields with
        the given ``old_prefix`` to ``new_prefix``.

        Args:
            old_prefix (str): old prefix to rename
            new_prefix (str): new prefix
            copy (bool, optional): If True, return a copy of the dataset rather
                than mutate. Defaults to False.

        Returns:
            Dataset: current dataset or copy with renamed prefix.
        """
        prefix_map = {old_prefix: new_prefix}

        def field_map(name):
            prefix, base = name.split("/")
            return prefix_map.get(prefix, prefix) + "/" + base

        return self.rename_fields(field_map, copy=copy)

    def copy_fields(self, old_fields: List[str], new_fields: List[str]):
        """
        Copy the values at the given old fields into the new fields, allocating
        them if necessary.

        Args:
            old_fields (List[str]): Name of old fields to copy from
            new_fields (List[str]): New of new fields to copy to

        Returns:
            Dataset: current dataset with modified fields
        """
        assert len(old_fields) == len(new_fields), "Number of old and new fields must match"
        current_fields = self.fields()
        missing_fields = [
            makefield(new, get_data_field_dtype(self._data, old))
            for old, new in zip(old_fields, new_fields)
            if new not in current_fields
        ]
        if missing_fields:
            self.add_fields(missing_fields)
        for old, new in zip(old_fields, new_fields):
            self[new] = self[old]

    def reassign_uids(self):
        """
        Reset all values of the uid column to new unique random values.

        Returns:
            Dataset: current dataset with modified UIDs
        """
        self["uid"] = generate_uids(len(self))
        return self

    def to_list(self, exclude_uid=False) -> List[list]:
        """
        Convert to a list of lists, each value of the outer list representing
        one dataset row. Every value in the resulting list is guaranteed to be a
        python type (no numpy numeric types).

        Args:
            exclude_uid (bool, optional): If True, uid column will not be
                included in output list. Defaults to False.

        Returns:
            list: list of row lists

        Examples:

            >>> dset = Dataset([
            ...     ('uid', [123 456 789]),
            ...     ('foo/one', [1 2 3]),
            ...     ('foo/two', [4 5 6]),
            ... ])
            >>> dset.to_list()
            [[123, 1, 4], [456, 2, 5], [789, 3, 6]]
        """
        return [row.to_list(exclude_uid) for row in self.rows()]

    def to_records(self, fixed=False):
        """
        Convert to a numpy record array.

        Args:
            fixed (bool, optional): If True, converts string columns
                (``dtype("O")``) to fixed-length strings (``dtype("S")``).
                Defaults to False.

        Returns:
            NDArray: Numpy record array
        """
        cols = self.cols()
        arrays = [(cols[c].to_fixed() if fixed else cols[c]) for c in cols]
        dtype = [(f, arraydtype(a)) for f, a in zip(cols, arrays)]
        return numpy.core.records.fromarrays(arrays, dtype=dtype)

    def query(self, query: Union[Dict[str, "ArrayLike"], Callable[[R], bool]]):
        """
        Get a subset of data based on whether the fields match the values in the
        given query. The query is either a test function that is called on each
        row or a key/value map of allowed field values.

        Each value of a query dictionary may either be a single scalar value or
        a collection of matching values.

        If any field is not in the dataset, it is ignored and all data is kept.

        Note:
            Specifying a query function is very slow for large datasets.

        Args:
            query (dict[str, ArrayLike] | (Row) -> bool): Query description or
                row test function.

        Returns:
            Dataset: Subset matching the given query

        Examples:

            With a query dictionary

            >>> dset.query({
            ...     'uid': [123456789, 987654321],
            ...     'micrograph_blob/path': '/path/to/exposure.mrc'
            ... })
            Dataset(...)

            With a function (not recommended)

            >>> dset.query(
            ...     lambda row:
            ...         row['uid'] in [123456789, 987654321] and
            ...         row['micrograph_blob/path'] == '/path/to/exposure.mrc'
            ... )
            Dataset(...)

        """
        if isinstance(query, dict):
            return self.mask(self.query_mask(query))
        else:
            mask = [query(row) for row in self.rows()]
            return self.mask(mask)

    def query_mask(self, query: Dict[str, "ArrayLike"], invert=False) -> "NDArray[n.bool_]":
        """
        Get a boolean array representing the items to keep in the dataset that
        match the given query filter. See ``query`` method for example query
        format.

        Args:
            query (dict[str, ArrayLike]): Query description
            invert (bool, optional): If True, returns mask with all items
                negated. Defaults to False.

        Returns:
            NDArray[bool]: Query mask, may be used with the ``mask()`` method.
        """
        query_fields = set(self.fields()).intersection(query.keys())
        mask = n.ones(len(self), dtype=bool)
        for field in query_fields:
            mask &= n.isin(self[field], query[field])

        return n.invert(mask, out=mask) if invert else mask

    def subset(self, rows: Collection[Row]):
        """
        Get a subset of dataset that only includes the given list of rows (from
        this dataset).

        Args:
            rows (list[Row]): Target list of rows from this dataset.

        Returns:
            Dataset: subset with only matching rows
        """
        return self.take([row.idx for row in rows])

    def take(self, indices: Union[List[int], "NDArray"]):
        """
        Get a subset of data with only the matching list of row indices.

        Args:
            indices (list[int] | NDArray[int]): collection of indices to keep.

        Returns:
            Dataset: subset with matching row indices
        """
        return type(self)([(f, self[f][indices]) for f in self])

    def mask(self, mask: Union[List[bool], "NDArray"]):
        """
        Get a subset of the dataset that matches the given boolean mask of rows.

        Args:
            mask (list[bool] | NDArray[bool]): mask to keep. Must match length
                of current dataset.

        Returns:
            Dataset: subset with only matching rows
        """
        assert len(mask) == len(self), f"Mask with size {len(mask)} does not match expected dataset size {len(self)}"
        return type(self)([(f, self[f][mask]) for f in self])

    def slice(self, start: int = 0, stop: Optional[int] = None, step: int = 1):
        """
        Get subset of the dataset with rows in the given range.

        Args:
            start (int, optional): Start index to slice from (inclusive).
                Defaults to 0.
            stop (int, optional): End index to slice until (exclusive).
                Defaults to length of dataset.
            step (int, optional): How many entries to step over in resulting
                slice. Defaults to 1.

        Returns:
            Dataset: subset with slice of matching rows
        """
        return type(self)([(f, self[f][slice(start, stop, step)]) for f in self])

    def split_by(self, field: str):
        """
        Create a mapping from possible values of the given field and to a
        datasets filtered by rows of that value.

        Examples:

            >>> dset = Dataset([
            ...     ('uid', [1, 2, 3, 4]),
            ...     ('foo', ['hello', 'world', 'hello', 'world'])
            ... ])
            >>> dset.split_by('foo')
            {
                'hello': Dataset([('uid', [1, 3]), ('foo', ['hello', 'hello'])]),
                'world': Dataset([('uid', [2, 4]), ('foo', ['world', 'world'])])
            }

        """
        cols = self.cols()
        col = cols[field]
        idxs: Dict[Any, List[int]] = {}
        for idx, val in enumerate(col):
            curr = idxs.get(val, [])
            curr.append(idx)
            idxs[val] = curr

        return {val: self.take(idx) for val, idx in idxs.items()}

    def replace(self, query: Dict[str, "ArrayLike"], *others: "Dataset", assume_disjoint=False, assume_unique=False):
        """
        Replaces values matching the given query with others. The query is a
        key/value map of allowed field values. The values may be either a single
        scalar value or a set of possible values. If nothing matches the query
        (e.g., {} specified), works the same way as append.

        All given datasets must have the same fields.

        Args:
            query (dict[str, ArrayLike]): Query description.
            assume_disjoint (bool, optional): If True, assumes given datasets
                do not share any uid values. Defaults to False.
            assume_unique (bool, optional): If True, assumes each given dataset
                has no duplicate uid values. Defaults to False.

        Returns:
            Dataset: subset with rows matching query removed and other datasets
                appended at the end
        """
        others = tuple(d for d in others if len(d) > 0)  # skip empty datasets
        keep_fields = self.common_fields(self, *others, assert_same_fields=True)
        others_len = sum(len(o) for o in others)
        keep_mask = n.ones(len(self), dtype=bool)
        if not assume_disjoint:
            uids = self["uid"]
            for other in others:
                keep_mask &= n.isin(uids, other["uid"], assume_unique=assume_unique, invert=True)
        if query:
            keep_mask &= self.query_mask(query, invert=True)

        offset = keep_mask.sum()
        result = type(self).allocate(offset + others_len, keep_fields)
        for key in self:
            result[key][:offset] = self[key][keep_mask]

        for other in others:
            other_len = len(other)
            for field in result:
                result[field][offset : offset + other_len] = other[field]
            offset += other_len

        return result

    def to_cstrs(self, copy: bool = False):
        """
        Convert all Python string columns to C strings. Resulting dataset fields
        that previously had dtype ``np.object_`` (or ``T_OBJ`` internally) will get
        type ``np.uint64`` and may be accessed as via the dataset C API.

        Note: This operation takes a long time for large datasets.

        Args:
            copy (bool, optional): If True, returns a modified copy of the
                dataset instead of mutation. Defaults to False.

        Returns:
            Dataset: same dataset or copy if specified.
        """
        dset = self.copy() if copy else self
        for k in dset:
            if dset._data.type(k) == DsetType.T_OBJ:
                assert dset._data.tocstrs(k), f"Could not convert column {k} to C strings"
        self._reset()  # in case data got reallocated
        return dset

    def to_pystrs(self, copy: bool = False):
        """
        Convert all C string columns to Python strings. Resulting dataset fields
        that previously had dtype ``np.uint64`` (and ``T_STR`` internally) will
        get type ``np.object_``.

        Args:
            copy (bool, optional): If True, returns a modified copy of the
                dataset instead of mutation. Defaults to False.

        Returns:
            Dataset: same dataset or copy if specified.
        """
        dset = self.copy() if copy else self
        for k in dset:
            if dset._data.type(k) == DsetType.T_STR:
                assert dset._data.topystrs(k), f"Could not convert column {k} to Python strings"
        return dset

    def handle(self) -> int:
        """
        Numeric dataset handle for working with the dataset via C APIs
        (documentation is not yet available).

        Returns:
            int: Dataset handle that may be used with C API defined in
                `<cryosparc-tools/dataset.h>`
        """
        return self._data.handle()

    def __repr__(self) -> str:
        size = len(self)
        cols = self.cols()
        s = f"{type(self).__name__}([  # {size} items, {len(cols)} fields"

        for k in cols:
            v = cols[k]
            if size > 6:
                contents = f"{str(v[:3])[:-1]} ... {str(v[-3:])[1:]}"
            else:
                contents = str(v)
            contents = " ".join(contents.split("\n"))
            contents = " ".join([x for x in contents.split(" ") if len(x) > 0])
            s += "\n" + f"    ('{k}', {contents}),"

        s += "\n])"
        return s

    def _reset(self, data: Optional[Data] = None):
        self._data = data or self._data

        # Check if rows can be preserved
        if self._rows is None or len(self._rows) != self._data.nrow():
            self._rows = None
            return self

        # Preserve old rows, just reassign cols
        cols = self.cols()
        for r in self._rows:
            r.cols = cols

        return self

    def _ipython_key_completions_(self):
        return self.fields()


def generate_uids(num: int = 0):
    """
    Generate the given number of random 64-bit unsigned integer uids.

    Args:
        num (int, optional): Number of UIDs to generate. Defaults to 0.

    Returns:
        NDArray: Numpy array of random unsigned 64-bit integers
    """
    return random_integers(default_rng(), low=0, high=2**64, size=num, dtype=n.uint64)<|MERGE_RESOLUTION|>--- conflicted
+++ resolved
@@ -24,11 +24,7 @@
 
 """
 
-<<<<<<< HEAD
-from functools import reduce
-=======
 from functools import lru_cache, reduce
->>>>>>> 6c88a93b
 from pathlib import PurePath
 from typing import (
     IO,
