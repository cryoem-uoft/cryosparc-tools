"""
Classes and utilities for loading, saving and working with .cs Dataset files.
A pure-C interface to dataset handles is also available.

A `Dataset` is `everything`: particles, volumes, micrographs, etc.

A `Result` is a dataset + field names + other info.

Datasets are lightweight: multiple can be used at any time, like one per
micrograph in picking

The only required field is ``uid``. This field is automatically added to every
new dataset.

Datasets are created in on the following ways:
- allocated empty with a specific size and field definitions
- from a previous dataset source that already has uids (file, record array)
- by appending datasets to each other or joining on ``uid``

Dataset supports:
- adding new rows (via appending)
- adding new fields
- joining fields from another dataset on UID

"""

from functools import reduce
from pathlib import PurePath
from typing import (
    IO,
    TYPE_CHECKING,
    Any,
    Callable,
    Collection,
    Dict,
    Generator,
    Generic,
    List,
    Mapping,
    MutableMapping,
    Optional,
    Set,
    Tuple,
    Type,
    Union,
    overload,
)

import numpy as n
from typing_extensions import Literal, SupportsIndex

from .column import Column
from .core import Data, DsetType, Stream
from .dtype import (
    NEVER_COMPRESS_FIELDS,
    TYPE_TO_DSET_MAP,
    DatasetHeader,
    Field,
    arraydtype,
    decode_dataset_header,
    encode_dataset_header,
    fielddtype,
    get_data_field,
    get_data_field_dtype,
    makefield,
    safe_makefield,
)
from .errors import DatasetLoadError
from .row import R, Row, Spool
from .stream import AsyncBinaryIO, Streamable
from .util import bopen, default_rng, hashcache, random_integers, u32bytesle, u32intle

if TYPE_CHECKING:
    from numpy.typing import ArrayLike, DTypeLike, NDArray

    from .core import MemoryView


# Save format options
NUMPY_FORMAT = 1
"""
Numpy-array .cs file format. Same as ``DEFAULT_FORMAT``.
"""

CSDAT_FORMAT = 2
"""
Compressed stream .cs file format. Same as ``NEWEST_FORMAT``.
"""

DEFAULT_FORMAT = NUMPY_FORMAT
"""
Default save .cs file format. Same as ``NUMPY_FORMAT``.
"""

NEWEST_FORMAT = CSDAT_FORMAT
"""
Newest save .cs file format. Same as ``CSDAT_FORMAT``.
"""

FORMAT_MAGIC_PREFIXES = {
    NUMPY_FORMAT: b"\x93NUMPY",  # .npy file format
    CSDAT_FORMAT: b"\x95CSDAT",  # .csl compressed stream format
}
MAGIC_PREFIX_FORMATS = {v: k for k, v in FORMAT_MAGIC_PREFIXES.items()}  # inverse dict


class Dataset(Streamable, MutableMapping[str, Column], Generic[R]):
    """
    Accessor class for working with CryoSPARC .cs files.

    A dataset may be initialized with ``Dataset(data)`` where ``data`` is
    one of the following:

    * A size of items to allocate (e.g., 42)
    * A mapping from column names to their contents (dict or tuple list)
    * A numpy record array

    Args:
        allocate (int | Dataset | NDArray | Mapping[str, ArrayLike], optional):
            Allocation data, as described above. Defaults to 0.
        row_class (Type[Row], optional): Class to use for row instances
            produced by this dataset. Defaults to Row.

    Examples:

        Initialize a dataset

        >>> dset = Dataset([
        ...     ("uid", [1, 2, 3]),
        ...     ("dat1", ["Hello", "World", "!"]),
        ...     ("dat2", [3.14, 2.71, 1.61])
        ... ])
        >>> dset.descr()
        [('uid', '<u8'), ('dat1', '|O'), ('dat2', '<f8')]

        Load a dataset from disk

        >>> from cryosparc.dataset import Dataset
        >>> dset = Dataset.load('/path/to/particles.cs')
        >>> for particle in dset.rows():
        ...     print(
        ...         f"Particle located in file {particle['blob/path']} "
        ...         f"at index {particle['blob/idx']}")

    """

    __slots__ = ("_row_class", "_rows", "_data")

    _row_class: Type[R]
    _rows: Optional[Spool[R]]
    _data: Data

    @classmethod
    def allocate(cls, size: int = 0, fields: List[Field] = []):
        """
        Allocate a dataset with the given number of rows and specified fields.

        Args:
            size (int, optional): Number of rows to allocate. Defaults to 0.
            fields (list[Field], optional): Initial fields, excluding ``uid``.
                Defaults to [].

        Returns:
            Dataset: Empty dataset
        """
        dset = cls(size)
        dset.add_fields(fields)
        return dset

    def extend(self, *others: "Dataset", repeat_allowed=False):
        """
        Add the given dataset(s) to the end of the current dataset. Other
        datasets must have at least the same fields of the current dataset.

        Args:
            repeat_allowed (bool, optional): If True, does not fail when there
                are duplicate UIDs. Defaults to False.

        Returns:
            Dataset: current dataset with others appended

        Examples:

            >>> len(d1), len(d2), len(d3)
            (42, 3, 5)
            >>> d1.extend(d2, d3)
            Dataset(...)
            >>> len(d1)
            50
        """
        datasets = tuple(d for d in others if len(d) > 0)  # skip empty datasets
        if not datasets:
            return self

        if not repeat_allowed:
            all_uids = n.concatenate([dset["uid"] for dset in datasets])
            assert len(all_uids) == len(n.unique(all_uids)), "Cannot append datasets that contain the same UIDs."

        required_fields = self.descr()
        common_fields = self.common_fields(self, *others)
        assert set(common_fields) == set(required_fields), (
            "Cannot extend, some datasets are missing required target fields. "
            f"Required fields: {required_fields}. "
            f"Missing fields: {set(required_fields).difference(common_fields)}"
        )

        extra_size = sum(len(d) for d in datasets)
        startidx = len(self)
        self._data.addrows(extra_size)
        for dset in datasets:
            num = len(dset)
            for key, *_ in required_fields:
                self[key][startidx : startidx + num] = dset[key]
            startidx += num

        return self

    def append(self, *others: "Dataset", assert_same_fields=False, repeat_allowed=False):
        """
        Concatenate many datasets together into one new one.

        May be called either as an instance method or an initializer to create a
        new dataset from one or more datasets.

        To initialize from zero or more datasets, use ``Dataset.append_many``.

        Args:
            assert_same_fields (bool, optional): If not set or False, appends
                only common dataset fields. If True, fails when input don't have
                all fields in common. Defaults to False.
            repeat_allowed (bool, optional): If True, does not fail when there
                are duplicate UIDs. Defaults to False.

        Returns:
            Dataset: appended dataset

        Examples:

            As an instance method

            >>> dset = d1.append(d2, d3)

            As a class method

            >>> dset = Dataset.append(d1, d2, d3)

        """
        if not others:
            return self
        return type(self).append_many(
            self, *others, assert_same_fields=assert_same_fields, repeat_allowed=repeat_allowed
        )

    @classmethod
    def append_many(
        cls,
        *datasets: "Dataset",
        assert_same_fields=False,
        repeat_allowed=False,
    ):
        """
        Similar to ``Dataset.append``. If no datasets are provided, returns an
        empty Dataset with just the ``uid`` field.

        Args:
            assert_same_fields (bool, optional): Same as for ``append`` method.
                Defaults to False.
            repeat_allowed (bool, optional): Same as for ``append`` method.
                Defaults to False.

        Returns:
            Dataset: Appended dataset
        """
        if not datasets:
            return cls()

        first_dset = datasets[0]
        datasets = tuple(d for d in datasets if len(d) > 0)  # skip empty datasets
        if not datasets:
            return cls(first_dset)  # keep the same fields as the first

        if not repeat_allowed:
            all_uids = n.concatenate([dset["uid"] for dset in datasets])
            assert len(all_uids) == len(n.unique(all_uids)), "Cannot append datasets that contain the same UIDs."

        if len(datasets) == 1:
            return cls(datasets[0])

        size = sum(len(d) for d in datasets)
        keep_fields = cls.common_fields(*datasets, assert_same_fields=assert_same_fields)
        result = cls.allocate(size, keep_fields)
        startidx = 0
        for dset in datasets:
            num = len(dset)
            for key, *_ in keep_fields:
                result[key][startidx : startidx + num] = dset[key]
            startidx += num

        return result

    def union(self, *others: "Dataset", assert_same_fields=False, assume_unique=False):
        """
        Take the row union of all the given datasets, based on their uid fields.

        May be called either as an instance method or an initializer to create a
        new dataset from one or more datasets:

        To initialize from zero or more datasets, use ``Dataset.union_many``.

        Args:
            assert_same_fields (bool, optional): Set to True to enforce that
                datasets have identical fields. Otherwise, result only includes
                fields common to all datasets. Defaults to False.
            assume_unique (bool, optional): Set to True to assume that each
                input dataset's UIDs are unique (though there may be common UIDs
                between datasets). Defaults to False.

        Returns:
            Dataset: Combined dataset

        Examples:

            As instance method

            >>> dset = d1.union(d2, d3)

            As class method

            >>> dset = Dataset.union(d1, d2, d3)

        """
        if not others:
            return self
        return type(self).union_many(self, *others, assert_same_fields=assert_same_fields, assume_unique=assume_unique)

    @classmethod
    def union_many(
        cls,
        *datasets: "Dataset",
        assert_same_fields=False,
        assume_unique=False,
    ):
        """
        Similar to ``Dataset.union``. If no datasets are provided, returns an
        empty Dataset with just the ``uid`` field.

        Args:
            assert_same_fields (bool, optional): Same as for ``union``.
                Defaults to False.
            assume_unique (bool, optional): Same as for ``union``.
                Defaults to False.

        Returns:
            Dataset: combined dataset, or empty dataset if none are provided.
        """
        if not datasets:
            return cls()

        first_dset = datasets[0]
        datasets = tuple(d for d in datasets if len(d) > 0)  # skip empty datasets
        if not datasets:
            return cls(first_dset)  # keep the same fields as the first

        keep_fields = cls.common_fields(*datasets, assert_same_fields=assert_same_fields)
        keep_masks = []
        keep_uids = n.array([], dtype=n.uint64)
        for dset in datasets:
            uid = dset["uid"]
            mask = n.isin(uid, keep_uids, assume_unique=assume_unique, invert=True)
            if assume_unique:
                unique_uids = uid[mask]
            else:
                unique_uids, first_idxs = n.unique(uid, return_index=True)
                unique_mask = n.zeros(len(dset), dtype=bool)
                unique_mask[first_idxs] = True
                mask &= unique_mask

            keep_masks.append(mask)
            keep_uids = n.concatenate((keep_uids, unique_uids))

        size = sum(mask.sum() for mask in keep_masks)
        result = cls.allocate(size, keep_fields)
        startidx = 0
        for mask, dset in zip(keep_masks, datasets):
            num = mask.sum()
            for key, *_ in keep_fields:
                result[key][startidx : startidx + num] = dset[key][mask]
            startidx += num
        return result

    def interlace(self, *datasets: "Dataset", assert_same_fields=False):
        """
        Combine the current dataset with one or more datasets of the same length
        by alternating rows from each dataset.

        Args:
            assert_same_fields (bool, optional): If True, fails if not all given
                datasets have the same fields. Otherwise result only includes
                common fields. Defaults to False.

        Returns:
            Dataset: combined dataset
        """
        if not datasets:
            return self

        assert all(len(dset) == len(self) for dset in datasets), "All datasets must be the same length to interlace."
        datasets = (self,) + datasets
        keep_fields = self.common_fields(*datasets, assert_same_fields=assert_same_fields)
        all_uids = n.concatenate([dset["uid"] for dset in datasets])
        assert len(all_uids) == len(n.unique(all_uids)), "Cannot interlace datasets that contain the same UIDs."

        step = len(datasets)
        stride = len(self)
        startidx = 0
        result = type(self).allocate(len(all_uids), keep_fields)
        for dset in datasets:
            for key, *_ in keep_fields:
                result[key][startidx : startidx + (stride * step) : step] = dset[key]
            startidx += 1

        return result

    def innerjoin(self, *others: "Dataset", assert_no_drop=False):
        """
        Create a new dataset with fields from all provided datasets and only
        including rows common to all provided datasets (based on UID)

        May be called either as an instance method or an initializer to create a
        new dataset from one or more datasets.

        To initialize from zero or more datasets, use
        ``Dataset.innerjoin_many``.

        Args:
            assert_no_drop (bool, optional): Set to True to ensure the provided
                datasets include at least all UIDs from the first dataset.
                Defaults to False.

        Returns:
            Dataset: combined dataset.

        Examples:

            As instance method

            >>> dset = d1.innerjoin(d2, d3)

            As class method

            >>> dset = Dataset.innerjoin(d1, d2, d3)

        """
        if not others:
            return self
        result = type(self).innerjoin_many(self, *others)
        if assert_no_drop:
            assert len(result) == len(self), "Cannot innerjoin datasets that do not have all elements in common."
        return result

    @classmethod
    def innerjoin_many(cls, *datasets: "Dataset"):
        """
        Similar to ``Dataset.innerjoin``. If no datasets are provided, returns an
        empty Dataset with just the ``uid`` field.

        Returns:
            Dataset: combined dataset
        """
        if not datasets:
            return cls()

        if len(datasets) == 1:
            dset = datasets[0]
            return cls(dset)  # Only one to join, noop

        # Gather common fields (reverse because because latest datasets' fields
        # take priority)
        all_fields: List[Field] = []
        fields_by_dataset: List[List[Field]] = []
        for dset in reversed(datasets):
            group: List[Field] = []
            for field in reversed(dset.descr(exclude_uid=True)):
                if field not in all_fields:
                    group.append(field)
            all_fields += group
            group.reverse()  # but back into seen order
            fields_by_dataset.append(group)

        # Undo reverse
        all_fields.reverse()
        fields_by_dataset.reverse()

        assert len({f[0] for f in all_fields}) == len(
            all_fields
        ), "Cannot innerjoin datasets with fields of the same name but different types"

        # Set up smaller indexed datasets with just a "uid" and "idx#" columns
        # to perform the innerjoin. e.g., [Dataset({'uid': [x,y,z], 'idx0':
        # [0,1,2]}), …]. This is faster than doing the innerjoin for all columns
        # and safer because we don't have to worry about not updating Python
        # string reference counts in the resulting dataset.
        indexed_dsets = [Dataset({"uid": d["uid"], f"idx{i}": n.arange(len(d))}) for i, d in enumerate(datasets)]
        indexed_dset = reduce(lambda dr, ds: cls(dr._data.innerjoin("uid", ds._data)), indexed_dsets)
        result = cls({"uid": indexed_dset["uid"]})
        result.add_fields(all_fields)
        for i, d, fields in zip(range(len(datasets)), datasets, fields_by_dataset):
            idxs = indexed_dset[f"idx{i}"]
            for f, *_ in fields:
                result[f] = d[f][idxs]

        return result

    @classmethod
    def common_fields(cls, *datasets: "Dataset", assert_same_fields=False) -> List[Field]:
        """
        Get a list of fields common to all given datasets.

        Args:
            assert_same_fields (bool, optional): If True, fails if datasets
                don't all share the same fields. Defaults to False.

        Returns:
            list[Field]: List of dataset fields and their data types.
        """
        if not datasets:
            return []
        fields: Set[Field] = set.intersection(*(set(dset.descr()) for dset in datasets))
        if assert_same_fields:
            for dset in datasets:
                assert len(dset.descr()) == len(fields), (
                    "One or more datasets in this operation do not have the same fields. "
                    f"Common fields: {fields}. "
                    f"Excess fields: {set(dset.descr()).difference(fields)}"
                )
        return [f for f in datasets[0].descr() if f in fields]

    @classmethod
    def load(cls, file: Union[str, PurePath, IO[bytes]], cstrs: bool = False):
        """
        Read a dataset from path or file handle.

        If given a file handle pointing to data in the usual numpy array format
        (i.e., created by ``numpy.save()``), then the handle must be seekable.
        This restriction does not apply when loading the newer ``CSDAT_FORMAT``.

        Args:
            file (str | Path | IO): Readable file path or handle. Must be
                seekable if loading a dataset saved in the default
                ``NUMPY_FORMAT``
            cstrs (bool): If True, load internal string columns as C strings
                instead of Python strings. Defaults to False.

        Raises:
            DatasetLoadError: If cannot load dataset file.

        Returns:
            Dataset: loaded dataset.
        """
        prefix = None
        try:
            with bopen(file, "rb") as f:
                prefix = f.read(6)
                if prefix == FORMAT_MAGIC_PREFIXES[NUMPY_FORMAT]:
                    f.seek(0)
                    indata = n.load(f, allow_pickle=False)
                    dset = cls(indata)
                    if cstrs:
                        dset.to_cstrs()
                    return dset
                elif prefix != FORMAT_MAGIC_PREFIXES[CSDAT_FORMAT]:
                    raise TypeError(f"Could not determine dataset format (prefix is {prefix})")

                headersize = u32intle(f.read(4))
                header = decode_dataset_header(f.read(headersize))

                # Calling addrows separately to minimizes column-based
                # allocations, improves performance by ~20%
                dset = cls.allocate(0, header["dtype"])
                data = dset._data
                data.addrows(header["length"])
                loader = Stream(data)
                for field in header["dtype"]:
                    colsize = u32intle(f.read(4))
                    buffer = f.read(colsize)
                    if field[0] in header["compressed_fields"]:
                        loader.decompress_col(field[0], buffer)
                    else:
                        data.getbuf(field[0])[:] = buffer

                # Read in the string heap (rest of stream)
                # NOTE: There will be a bug here for long column keys that are
                # added when there's already an allocated string in a T_STR
                # column in the saved dataset (should be rare).
                heap = f.read()
                data.setstrheap(heap)

                # Convert C strings to Python strings
                loader.cast_objs_to_strs()  # dtype may be T_OBJ but actually all are T_STR
                if not cstrs:
                    dset.to_pystrs()
                return dset

        except Exception as err:
            raise DatasetLoadError(f"Could not load dataset from file {file}") from err

    @classmethod
<<<<<<< HEAD
=======
    def load_cached(cls, file: Union[str, PurePath, IO[bytes]], cstrs: bool = False):
        return cls._load_cached(file, cstrs).copy()

    @classmethod
    @lru_cache(maxsize=None)
    def _load_cached(cls, file: Union[str, PurePath, IO[bytes]], cstrs: bool = False):
        return cls.load(file, cstrs)

    @classmethod
>>>>>>> 16fbb647
    async def from_async_stream(cls, stream: AsyncBinaryIO):
        headersize = u32intle(await stream.read(4))
        header = decode_dataset_header(await stream.read(headersize))

        # Calling addrows separately to minimizes column-based allocations
        dset = cls.allocate(0, header["dtype"])
        data = dset._data
        data.addrows(header["length"])
        loader = Stream(data)
        for field in header["dtype"]:
            colsize = u32intle(await stream.read(4))
            buffer = await stream.read(colsize)
            if field[0] in header["compressed_fields"]:
                loader.decompress_col(field[0], buffer)
            else:
                data.getbuf(field[0])[:] = buffer

        heap = stream.read()
        data.setstrheap(heap)

        # Convert C strings to Python strings
        loader.cast_objs_to_strs()  # dtype may be T_OBJ but actually all are T_STR
        dset.to_pystrs()
        return dset

    def save(self, file: Union[str, PurePath, IO[bytes]], format: int = DEFAULT_FORMAT):
        """
        Save a dataset to the given path or I/O buffer.

        By default, saves as a numpy record array in the .npy format. Specify
        ``format=CSDAT_FORMAT`` to save in the latest .cs file format which is
        faster and results in a smaller file size but is not numpy-compatible.

        Args:
            file (str | Path | IO): Writeable file path or handle
            format (int, optional): Must be of the constants ``DEFAULT_FORMAT``,
                ``NUMPY_FORMAT`` (same as ``DEFAULT_FORMAT``), or
                ``CSDAT_FORMAT``. Defaults to ``DEFAULT_FORMAT``.

        Raises:
            TypeError: If invalid format specified
        """
        if format == NUMPY_FORMAT:
            outdata = self.to_records(fixed=True)
            with bopen(file, "wb") as f:
                n.save(f, outdata, allow_pickle=False)
        elif format == CSDAT_FORMAT:
            with bopen(file, "wb") as f:
                for chunk in self.stream(compression="lz4"):
                    f.write(chunk)
        else:
            raise TypeError(f"Invalid dataset save format for {file}: {format}")

    def stream(self, compression: Literal["lz4", None] = None) -> Generator[bytes, None, None]:
        """
        Generate a binary representation for this dataset. Results may be
        written to a file or buffer to be sent over the network.

        Buffer will have the same format as Dataset files saved with
        ``format=CSDAT_FORMAT``. Call ``Dataset.load`` on the resulting
        file/buffer to retrieve the original data.

        Yields:
            bytes: Dataset file chunks
        """
        data = self._data
        stream = Stream(data)

        yield FORMAT_MAGIC_PREFIXES[CSDAT_FORMAT]

        compressed_fields = [f for f in self if compression and f not in NEVER_COMPRESS_FIELDS]
        header = encode_dataset_header(
            DatasetHeader(
                length=len(self), dtype=self.descr(), compression=compression, compressed_fields=compressed_fields
            )
        )
        yield u32bytesle(len(header))
        yield header

        for f in self:
            fielddata: "MemoryView"
            if f in compressed_fields:
                # obj columns added to strheap and loaded as indexes
                fielddata = stream.compress_col(f)
            else:
                fielddata = stream.stralloc_col(f) or data.getbuf(f)
            yield u32bytesle(len(fielddata))
            yield bytes(fielddata.memview)

        yield bytes(data.dumpstrheap().memview)

    def __init__(
        self,
        allocate: Union[
            int,
            "Dataset[Any]",
            "NDArray",
            Data,
            Mapping[str, "ArrayLike"],
            List[Tuple[str, "ArrayLike"]],
            Literal[None],
        ] = 0,
        row_class: Type[R] = Row,
    ):
        # Always initialize with at least a UID field
        super().__init__()
        self._row_class = row_class
        self._rows = None

        if isinstance(allocate, Dataset):
            # Copy constructor, create copy of underlying data
            self._data = Data(allocate._data)
            return

        if isinstance(allocate, Data):
            # Initialize from existing data
            self._data = allocate
            return

        self._data = Data()
        populate: List[Tuple[Field, n.ndarray]] = []
        if allocate is None:  # Same as zero
            populate = [(("uid", "<u8"), n.ndarray(0, dtype=n.uint64))]
        elif isinstance(allocate, (int, n.integer)):
            populate = [(("uid", "<u8"), generate_uids(allocate or 0))]
        elif isinstance(allocate, n.ndarray):  # record array
            for field in allocate.dtype.descr:
                assert field[0], f"Cannot initialize with record array of dtype {allocate.dtype}"
                field = ("uid", "u8") if field[0] == "uid" else field
                populate.append((field, allocate[field[0]]))
        elif isinstance(allocate, Mapping):
            for f, v in allocate.items():
                a = n.array(v, copy=False)
                populate.append((safe_makefield(f, arraydtype(a)), a))
        else:
            for f, v in allocate:
                a = n.array(v, copy=False)
                populate.append((safe_makefield(f, arraydtype(a)), a))

        # Check that all entries are the same length
        nrows = 0
        if populate:
            nrows = len(populate[0][1])
            assert all(
                len(entry[1]) == nrows for entry in populate
            ), "Target populate data does not all have the same length"

        # Add UID field at the beginning, if required
        if not any(entry[0][0] == "uid" for entry in populate):
            populate.insert(0, (("uid", "<u8"), generate_uids(nrows)))

        self.add_fields([entry[0] for entry in populate])
        if nrows > 0:
            self._data.addrows(nrows)
            for field, data in populate:
                self[field[0]] = data

    def __len__(self):
        """
        Returns:
            int: number of rows in this dataset
        """
        return self._data.nrow()

    def __iter__(self):
        """
        Iterate over the fields in this dataset
        """
        for i in range(self._data.ncol()):
            key: str = self._data.key(i)
            yield key

    @overload
    def __getitem__(self, key: SupportsIndex) -> R: ...
    @overload
    def __getitem__(self, key: slice) -> List[R]: ...
    @overload
    def __getitem__(self, key: str) -> Column: ...
    def __getitem__(self, key: Union[SupportsIndex, slice, str]) -> Union[R, List[R], Column]:
        """
        Get either a specific field in the dataset or a specific row or slice of
        rows.

        Args:
            key (int | slice | str): Field name or index access

        Returns:
            Row | List[Row] | Column: Either single row, slice of rows or numpy
                array subclass representing a column.
        """
        if isinstance(key, str):
            return Column(get_data_field(self._data, key), self._data)
        else:
            return self.rows()[key]

    def __setitem__(self, key: str, val: "ArrayLike"):
        """
        Set the value of a field in this dataset.

        Accepts either
        - a numpy array or array-like type with the same shape as the column of
          the given name
        - single value to broadcast for all cells

        Note: Will fail if field does not already exist. Use ``add_fields()``
        before assigning new fields.

        Args:
            key (str): Field name
            val (ArrayLike): numpy array or value to assign
        """
        assert self._data.has(key), f"Cannot set non-existing dataset key {key}; use add_fields() first"
        if isinstance(val, n.ndarray):
            if val.dtype.char == "S":
                val = n.vectorize(hashcache(bytes.decode), otypes="O")(val)
            elif val.dtype.char == "U":
                val = n.vectorize(hashcache(str), otypes="O")(val)
        self[key][:] = val

    def __delitem__(self, key: str):
        """
        Args:
            key (str): Field to remove from dataset
        """
        self.drop_fields([key])

    def __contains__(self, key: object) -> bool:
        """
        Use the ``in`` operator to check if the given field exists in dataset.

        Args:
            key (str): Field name

        Returns:
            bool: True if exists, False otherwise.
        """
        return self._data.has(key) if isinstance(key, str) else False

    def __eq__(self, other: object):
        """
        Check whether two datasets contain the same data in the same order.

        Args:
            other (object): dataset to compare

        Returns:
            bool: True or False
        """
        return (
            isinstance(other, type(self))
            and type(self) == type(other)
            and len(self) == len(other)
            and self.descr() == other.descr()
            and all(n.array_equal(self[c1], other[c2]) for c1, c2 in zip(self, other))
        )

    def __getstate__(self):
        d = self.__dict__ if hasattr(self, "__dict__") else {}
        return {
            **d,
            "_row_class": self._row_class,
            "_rows": None,
            "_data": {f: n.array(self[f], copy=False) for f in self},
        }

    def __setstate__(self, state):
        row_class = state.pop("_row_class")
        data = state.pop("_data")
        state.pop("_rows")
        self.__init__(data, row_class=row_class)
        if hasattr(self, "__dict__"):
            self.__dict__.update(state)

    def __array__(self):
        return self.to_records()

    def cols(self) -> Dict[str, Column]:
        """
        Get current dataset columns, organized by field.

        Returns:
            dict[str, Column]: Columns
        """
        return dict((k, self[k]) for k in self)

    def rows(self) -> Spool[R]:
        """
        A row-by-row accessor list for items in this dataset.

        Returns:
            Spool: List-like row accessor

        Examples:

            >>> dset = Dataset.load('/path/to/dataset.cs')
            >>> for row in dset.rows()
            ...    print(row.to_dict())
        """
        if self._rows is None:
            cols = self.cols()
            self._rows = Spool([self._row_class(cols, idx) for idx in range(len(self))])
        return self._rows

    def descr(self, exclude_uid=False) -> List[Field]:
        """
        Get numpy-compatible description for dataset fields.

        Args:
            exclude_uid (bool, optional): If True, uid field will not be
                included. Defaults to False.

        Returns:
            list[Field]: Fields
        """
        descr = [get_data_field(self._data, self._data.key(i)) for i in range(self._data.ncol())]
        return [f for f in descr if f[0] != "uid"] if exclude_uid else descr

    def copy(self):
        """
        Create a deep copy of the current dataset.

        Returns:
            Dataset: copy
        """
        return type(self)(allocate=self)

    def fields(self, exclude_uid=False) -> List[str]:
        """
        Get a list of field names available in this dataset.

        Args:
            exclude_uid (bool, optional): If True, uid field will not be
            included. Defaults to False.

        Returns:
            list[str]: List of field names
        """
        keys = [self._data.key(i) for i in range(self._data.ncol())]
        return [k for k in keys if k != "uid"] if exclude_uid else keys

    def prefixes(self) -> List[str]:
        """
        List of field prefixes available in this dataset, assuming fields
        are have format ``{prefix}/{field}``.

        Returns:
            list[str]: List of prefixes

        Examples:

            >>> dset = Dataset({
            ...     'uid': [123, 456, 789],
            ...     'field': [0, 0, 0],
            ...     'foo/one': [1, 2, 3],
            ...     'foo/two': [4, 5, 6],
            ...     'bar/one': ["Hello", "World", "!"]
            ... })
            >>> dset.prefixes()
            ["field", "foo", "bar"]
        """
        return list({f.split("/")[0] for f in self.fields(exclude_uid=True)})

    @overload
    def add_fields(self, fields: List[Field]) -> "Dataset[R]": ...
    @overload
    def add_fields(self, fields: List[str], dtypes: Union[str, List["DTypeLike"]]) -> "Dataset[R]": ...
    def add_fields(
        self,
        fields: Union[List[str], List[Field]],
        dtypes: Union[str, List["DTypeLike"], Literal[None]] = None,
    ) -> "Dataset[R]":
        """
        Adds the given fields to the dataset. If a field with the same name
        already exists, that field will not be added (even if types don't
        match). Fields are initialized with zeros (or "" for object fields).

        Args:
            fields (list[str] | list[Field]): Field names or description to add.
                If a list of names is specified, the second ``dtypes`` argument
                must also be specified.
            dtypes (str | list[DTypeLike], optional): String with
                comma-separated data type names or list of data types. Must be
                specified if the ``fields`` argument is a list of strings,
                Defaults to None.

        Returns:
            Dataset: self with added fields

        Examples:

            >>> dset = Dataset(3)
            >>> dset.add_fields(
            ...     ['foo', 'bar'],
            ...     ['u8', ('f4', (2,))]
            ... )
            Dataset([
                ('uid', [14727850622008419978 309606388100339041 15935837513913527085]),
                ('foo', [0 0 0]),
                ('bar', [[0. 0.] [0. 0.] [0. 0.]]),
            ])
            >>> dset.add_fields([('baz', "O")])
            Dataset([
                ('uid', [14727850622008419978 309606388100339041 15935837513913527085]),
                ('foo', [0 0 0]),
                ('bar', [[0. 0.] [0. 0.] [0. 0.]]),
                ('baz', ["" "" ""]),
            ])
        """
        if len(fields) == 0:
            return self  # noop

        desc: List[Field] = []
        if dtypes:
            dt = dtypes.split(",") if isinstance(dtypes, str) else dtypes
            assert len(fields) == len(dt), "Incorrect dtype spec"
            desc = [safe_makefield(str(f), dt) for f, dt in zip(fields, dt)]
        else:
            desc = fields  # type: ignore

        for field in desc:
            if self._data.has(field[0]):
                continue  # already added
            name = field[0]
            dt = n.dtype(fielddtype(field))
            if dt.shape:
                assert dt.base.type in TYPE_TO_DSET_MAP, f"Unsupported column data type {dt.base}"
                self._data.addcol_array(name, TYPE_TO_DSET_MAP[dt.base.type], dt.shape)
            elif dt.char in {"O", "S", "U"}:  # all python string object types
                self._data.addcol_scalar(name, DsetType.T_OBJ)
                self[name] = ""  # Reset object field to empty string
            else:
                assert dt.type in TYPE_TO_DSET_MAP, f"Unsupported column data type {dt}"
                self._data.addcol_scalar(name, TYPE_TO_DSET_MAP[dt.type])

        return self._reset()

    def filter_fields(self, names: Union[Collection[str], Callable[[str], bool]], *, copy: bool = False):
        """
        Keep only the given fields from the dataset. Provide a list of fields or
        function that returns ``True`` if a given field name should be kept.

        Args:
            names (list[str] | (str) -> bool): Collection of fields to keep or
                function that takes a field name and returns True if that field
                should be kept
            copy (bool, optional): It True, return a copy of the dataset rather
                than mutate. Defaults to False.

        Returns:
            Dataset: current dataset or copy with filtered fields
        """
        test = (lambda n: n in names) if isinstance(names, Collection) else names
        new_fields = [f for f in self.fields() if f == "uid" or test(f)]
        if len(new_fields) == self._data.ncol():
            return self.copy() if copy else self  # nothing to filter

        result = type(self)([(key, self[key]) for key in new_fields])
        return result if copy else self._reset(result._data)

    def filter_prefixes(self, prefixes: Collection[str], *, copy: bool = False):
        """
        Similar to ``filter_fields``, except takes list of prefixes.

        Args:
            prefixes (list[str]): Prefixes to keep
            copy (bool, optional): If True, return a copy if the dataset rather
                than mutate. Defaults to False.

        Returns:
            Dataset: current dataset or copy with filtered prefixes

        Examples:

            >>> dset = Dataset([
            ...     ('uid', [123 456 789]),
            ...     ('field', [0 0 0]),
            ...     ('foo/one', [1 2 3]),
            ...     ('foo/two', [4 5 6]),
            ...     ('bar/one', ['Hello' 'World' '!']),
            ... ])
            >>> dset.filter_prefixes(['foo'])
            Dataset([
                ('uid', [123 456 789]),
                ('foo/one', [1 2 3]),
                ('foo/two', [4 5 6]),
            ])
        """
        return self.filter_fields(lambda n: any(n.startswith(p + "/") for p in prefixes), copy=copy)

    def filter_prefix(self, keep_prefix: str, *, rename: Optional[str] = None, copy: bool = False):
        """
        Similar to ``filter_prefixes`` but for a single prefix.

        Args:
            keep_prefix (str): Prefix to keep.
            rename (str, optional): If specified, rename prefix to this prefix.
                Defaults to None.
            copy (bool, optional): If True, return a copy if the dataset rather
                than mutate. Defaults to False.

        Returns:
            Dataset: current dataset or copy with filtered prefix

        """
        keep_fields = [f for f in self.fields(exclude_uid=True) if f.startswith(f"{keep_prefix}/")]
        new_fields = keep_fields
        if rename and rename != keep_prefix:
            new_fields = [f"{rename}/{f.split('/', 1)[1]}" for f in keep_fields]

        result = type(self)([("uid", self["uid"])] + [(nf, self[f]) for f, nf in zip(keep_fields, new_fields)])
        return result if copy else self._reset(result._data)

    def drop_fields(self, names: Union[Collection[str], Callable[[str], bool]], *, copy: bool = False):
        """
        Remove the given field names from the dataset. Provide a list of fields
        or a function that takes a field name and returns True if that field
        should be removed

        Args:
            names (list[str] | (str) -> bool): Collection of fields to remove or
                function that takes a field name and returns True if that field
                should be removed
            copy (bool, optional): If True, return a copy of dataset rather
                than mutate. Defaults to False.

        Returns:
            Dataset: current dataset or copy with fields removed
        """
        test = (lambda n: n not in names) if isinstance(names, Collection) else (lambda n: not names(n))  # type: ignore
        return self.filter_fields(test, copy=copy)

    def rename_fields(self, field_map: Union[Dict[str, str], Callable[[str], str]], *, copy: bool = False):
        """
        Change the name of dataset fields based on the given mapping.

        Args:
            field_map (dict[str, str] | (str) -> str): Field mapping function or
                dictionary
            copy (bool, optional): If True, return a copy of the dataset rather
                than mutate. Defaults to False.

        Returns:
            Dataset: current dataset or copy with fields renamed
        """
        if isinstance(field_map, dict):
            fm = lambda x: field_map.get(x, x)  # noqa
        else:
            fm = field_map

        result = type(self)([(f if f == "uid" else fm(f), self[f]) for f in self])
        return result if copy else self._reset(result._data)

    def rename_field(self, current_name: str, new_name: str, *, copy: bool = False):
        """
        Change name of a dataset field based on the given mapping.

        Args:
            current_name (str): Old field name.
            new_name (str): New field name.
            copy (bool, optional): If True, return a copy of the dataset rather
                than mutate. Defaults to False.

        Returns:
            Dataset: current dataset or copy with fields renamed
        """
        return self.rename_fields({current_name: new_name}, copy=copy)

    def rename_prefix(self, old_prefix: str, new_prefix: str, *, copy: bool = False):
        """
        Similar to rename_fields, except changes the prefix of all fields with
        the given ``old_prefix`` to ``new_prefix``.

        Args:
            old_prefix (str): old prefix to rename
            new_prefix (str): new prefix
            copy (bool, optional): If True, return a copy of the dataset rather
                than mutate. Defaults to False.

        Returns:
            Dataset: current dataset or copy with renamed prefix.
        """
        prefix_map = {old_prefix: new_prefix}

        def field_map(name):
            prefix, base = name.split("/")
            return prefix_map.get(prefix, prefix) + "/" + base

        return self.rename_fields(field_map, copy=copy)

    def copy_fields(self, old_fields: List[str], new_fields: List[str]):
        """
        Copy the values at the given old fields into the new fields, allocating
        them if necessary.

        Args:
            old_fields (List[str]): Name of old fields to copy from
            new_fields (List[str]): New of new fields to copy to

        Returns:
            Dataset: current dataset with modified fields
        """
        assert len(old_fields) == len(new_fields), "Number of old and new fields must match"
        current_fields = self.fields()
        missing_fields = [
            makefield(new, get_data_field_dtype(self._data, old))
            for old, new in zip(old_fields, new_fields)
            if new not in current_fields
        ]
        if missing_fields:
            self.add_fields(missing_fields)
        for old, new in zip(old_fields, new_fields):
            self[new] = self[old]

    def reassign_uids(self):
        """
        Reset all values of the uid column to new unique random values.

        Returns:
            Dataset: current dataset with modified UIDs
        """
        self["uid"] = generate_uids(len(self))
        return self

    def to_list(self, exclude_uid=False) -> List[list]:
        """
        Convert to a list of lists, each value of the outer list representing
        one dataset row. Every value in the resulting list is guaranteed to be a
        python type (no numpy numeric types).

        Args:
            exclude_uid (bool, optional): If True, uid column will not be
                included in output list. Defaults to False.

        Returns:
            list: list of row lists

        Examples:

            >>> dset = Dataset([
            ...     ('uid', [123 456 789]),
            ...     ('foo/one', [1 2 3]),
            ...     ('foo/two', [4 5 6]),
            ... ])
            >>> dset.to_list()
            [[123, 1, 4], [456, 2, 5], [789, 3, 6]]
        """
        return [row.to_list(exclude_uid) for row in self.rows()]

    def to_records(self, fixed=False):
        """
        Convert to a numpy record array.

        Args:
            fixed (bool, optional): If True, converts string columns
                (``dtype("O")``) to fixed-length strings (``dtype("S")``).
                Defaults to False.

        Returns:
            NDArray: Numpy record array
        """
        cols = self.cols()
        arrays = [(cols[c].to_fixed() if fixed else cols[c]) for c in cols]
        dtype = [(f, arraydtype(a)) for f, a in zip(cols, arrays)]
        return n.rec.array(arrays, dtype=dtype)

    def query(self, query: Union[Dict[str, "ArrayLike"], Callable[[R], bool]]):
        """
        Get a subset of data based on whether the fields match the values in the
        given query. The query is either a test function that is called on each
        row or a key/value map of allowed field values.

        Each value of a query dictionary may either be a single scalar value or
        a collection of matching values.

        If any field is not in the dataset, it is ignored and all data is kept.

        Note:
            Specifying a query function is very slow for large datasets.

        Args:
            query (dict[str, ArrayLike] | (Row) -> bool): Query description or
                row test function.

        Returns:
            Dataset: Subset matching the given query

        Examples:

            With a query dictionary

            >>> dset.query({
            ...     'uid': [123456789, 987654321],
            ...     'micrograph_blob/path': '/path/to/exposure.mrc'
            ... })
            Dataset(...)

            With a function (not recommended)

            >>> dset.query(
            ...     lambda row:
            ...         row['uid'] in [123456789, 987654321] and
            ...         row['micrograph_blob/path'] == '/path/to/exposure.mrc'
            ... )
            Dataset(...)

        """
        if isinstance(query, dict):
            return self.mask(self.query_mask(query))
        else:
            mask = [query(row) for row in self.rows()]
            return self.mask(mask)

    def query_mask(self, query: Dict[str, "ArrayLike"], invert=False) -> "NDArray[n.bool_]":
        """
        Get a boolean array representing the items to keep in the dataset that
        match the given query filter. See ``query`` method for example query
        format.

        Args:
            query (dict[str, ArrayLike]): Query description
            invert (bool, optional): If True, returns mask with all items
                negated. Defaults to False.

        Returns:
            NDArray[bool]: Query mask, may be used with the ``mask()`` method.
        """
        query_fields = set(self.fields()).intersection(query.keys())
        mask = n.ones(len(self), dtype=bool)
        for field in query_fields:
            mask &= n.isin(self[field], query[field])

        return n.invert(mask, out=mask) if invert else mask

    def subset(self, rows: Collection[Row]):
        """
        Get a subset of dataset that only includes the given list of rows (from
        this dataset).

        Args:
            rows (list[Row]): Target list of rows from this dataset.

        Returns:
            Dataset: subset with only matching rows
        """
        return self.take([row.idx for row in rows])

    def take(self, indices: Union[List[int], "NDArray"]):
        """
        Get a subset of data with only the matching list of row indices.

        Args:
            indices (list[int] | NDArray[int]): collection of indices to keep.

        Returns:
            Dataset: subset with matching row indices
        """
        return type(self)([(f, self[f][indices]) for f in self])

    def mask(self, mask: Union[List[bool], "NDArray"]):
        """
        Get a subset of the dataset that matches the given boolean mask of rows.

        Args:
            mask (list[bool] | NDArray[bool]): mask to keep. Must match length
                of current dataset.

        Returns:
            Dataset: subset with only matching rows
        """
        assert len(mask) == len(self), f"Mask with size {len(mask)} does not match expected dataset size {len(self)}"
        return type(self)([(f, self[f][mask]) for f in self])

    def slice(self, start: int = 0, stop: Optional[int] = None, step: int = 1):
        """
        Get subset of the dataset with rows in the given range.

        Args:
            start (int, optional): Start index to slice from (inclusive).
                Defaults to 0.
            stop (int, optional): End index to slice until (exclusive).
                Defaults to length of dataset.
            step (int, optional): How many entries to step over in resulting
                slice. Defaults to 1.

        Returns:
            Dataset: subset with slice of matching rows
        """
        return type(self)([(f, self[f][slice(start, stop, step)]) for f in self])

    def split_by(self, field: str):
        """
        Create a mapping from possible values of the given field and to a
        datasets filtered by rows of that value.

        Examples:

            >>> dset = Dataset([
            ...     ('uid', [1, 2, 3, 4]),
            ...     ('foo', ['hello', 'world', 'hello', 'world'])
            ... ])
            >>> dset.split_by('foo')
            {
                'hello': Dataset([('uid', [1, 3]), ('foo', ['hello', 'hello'])]),
                'world': Dataset([('uid', [2, 4]), ('foo', ['world', 'world'])])
            }

        """
        cols = self.cols()
        col = cols[field]
        idxs: Dict[Any, List[int]] = {}
        for idx, val in enumerate(col):
            curr = idxs.get(val, [])
            curr.append(idx)
            idxs[val] = curr

        return {val: self.take(idx) for val, idx in idxs.items()}

    def replace(self, query: Dict[str, "ArrayLike"], *others: "Dataset", assume_disjoint=False, assume_unique=False):
        """
        Replaces values matching the given query with others. The query is a
        key/value map of allowed field values. The values may be either a single
        scalar value or a set of possible values. If nothing matches the query
        (e.g., {} specified), works the same way as append.

        All given datasets must have the same fields.

        Args:
            query (dict[str, ArrayLike]): Query description.
            assume_disjoint (bool, optional): If True, assumes given datasets
                do not share any uid values. Defaults to False.
            assume_unique (bool, optional): If True, assumes each given dataset
                has no duplicate uid values. Defaults to False.

        Returns:
            Dataset: subset with rows matching query removed and other datasets
                appended at the end
        """
        others = tuple(d for d in others if len(d) > 0)  # skip empty datasets
        keep_fields = self.common_fields(self, *others, assert_same_fields=True)
        others_len = sum(len(o) for o in others)
        keep_mask = n.ones(len(self), dtype=bool)
        if not assume_disjoint:
            uids = self["uid"]
            for other in others:
                keep_mask &= n.isin(uids, other["uid"], assume_unique=assume_unique, invert=True)
        if query:
            keep_mask &= self.query_mask(query, invert=True)

        offset = keep_mask.sum()
        result = type(self).allocate(offset + others_len, keep_fields)
        for key in self:
            result[key][:offset] = self[key][keep_mask]

        for other in others:
            other_len = len(other)
            for field in result:
                result[field][offset : offset + other_len] = other[field]
            offset += other_len

        return result

    def is_equivalent(self, other: object):
        """
        Check whether two datasets contain the same data, regardless of field
        order.

        Args:
            other (object): dataset to compare

        Returns:
            bool: True or False
        """
        return (
            isinstance(other, Dataset)
            and len(self) == len(other)
            and set(self.descr()) == set(other.descr())
            and all(n.array_equal(self[f], other[f]) for f in self)
        )

    def to_cstrs(self, *, copy: bool = False):
        """
        Convert all Python string columns to C strings. Resulting dataset fields
        that previously had dtype ``np.object_`` (or ``T_OBJ`` internally) will get
        type ``np.uint64`` and may be accessed as via the dataset C API.

        Note: This operation takes a long time for large datasets.

        Args:
            copy (bool, optional): If True, returns a modified copy of the
                dataset instead of mutation. Defaults to False.

        Returns:
            Dataset: same dataset or copy if specified.
        """
        dset = self.copy() if copy else self
        for k in dset:
            if dset._data.type(k) == DsetType.T_OBJ:
                assert dset._data.tocstrs(k), f"Could not convert column {k} to C strings"
        self._reset()  # in case data got reallocated
        return dset

    def to_pystrs(self, *, copy: bool = False):
        """
        Convert all C string columns to Python strings. Resulting dataset fields
        that previously had dtype ``np.uint64`` (and ``T_STR`` internally) will
        get type ``np.object_``.

        Args:
            copy (bool, optional): If True, returns a modified copy of the
                dataset instead of mutation. Defaults to False.

        Returns:
            Dataset: same dataset or copy if specified.
        """
        dset = self.copy() if copy else self
        for k in dset:
            if dset._data.type(k) == DsetType.T_STR:
                assert dset._data.topystrs(k), f"Could not convert column {k} to Python strings"
        return dset

    def handle(self) -> int:
        """
        Numeric dataset handle for working with the dataset via C APIs
        (documentation is not yet available).

        Returns:
            int: Dataset handle that may be used with C API defined in
                `<cryosparc-tools/dataset.h>`
        """
        return self._data.handle()

    def __repr__(self) -> str:
        size = len(self)
        cols = self.cols()
        s = f"{type(self).__name__}([  # {size} items, {len(cols)} fields"

        for k in cols:
            v = cols[k]
            if size > 6:
                contents = f"{str(v[:3])[:-1]} ... {str(v[-3:])[1:]}"
            else:
                contents = str(v)
            contents = " ".join(contents.split("\n"))
            contents = " ".join([x for x in contents.split(" ") if len(x) > 0])
            s += "\n" + f"    ('{k}', {contents}),"

        s += "\n])"
        return s

    def _reset(self, data: Optional[Data] = None):
        self._data = data or self._data

        # Check if rows can be preserved
        if self._rows is None or len(self._rows) != self._data.nrow():
            self._rows = None
            return self

        # Preserve old rows, just reassign cols
        cols = self.cols()
        for r in self._rows:
            r.cols = cols

        return self

    def _ipython_key_completions_(self):
        return self.fields()


def generate_uids(num: int = 0):
    """
    Generate the given number of random 64-bit unsigned integer uids.

    Args:
        num (int, optional): Number of UIDs to generate. Defaults to 0.

    Returns:
        NDArray: Numpy array of random unsigned 64-bit integers
    """
    return random_integers(default_rng(), low=0, high=2**64, size=num, dtype=n.uint64)<|MERGE_RESOLUTION|>--- conflicted
+++ resolved
@@ -605,18 +605,6 @@
             raise DatasetLoadError(f"Could not load dataset from file {file}") from err
 
     @classmethod
-<<<<<<< HEAD
-=======
-    def load_cached(cls, file: Union[str, PurePath, IO[bytes]], cstrs: bool = False):
-        return cls._load_cached(file, cstrs).copy()
-
-    @classmethod
-    @lru_cache(maxsize=None)
-    def _load_cached(cls, file: Union[str, PurePath, IO[bytes]], cstrs: bool = False):
-        return cls.load(file, cstrs)
-
-    @classmethod
->>>>>>> 16fbb647
     async def from_async_stream(cls, stream: AsyncBinaryIO):
         headersize = u32intle(await stream.read(4))
         header = decode_dataset_header(await stream.read(headersize))
